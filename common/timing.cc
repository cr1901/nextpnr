/*
 *  nextpnr -- Next Generation Place and Route
 *
 *  Copyright (C) 2018  David Shah <david@symbioticeda.com>
 *
 *  Permission to use, copy, modify, and/or distribute this software for any
 *  purpose with or without fee is hereby granted, provided that the above
 *  copyright notice and this permission notice appear in all copies.
 *
 *  THE SOFTWARE IS PROVIDED "AS IS" AND THE AUTHOR DISCLAIMS ALL WARRANTIES
 *  WITH REGARD TO THIS SOFTWARE INCLUDING ALL IMPLIED WARRANTIES OF
 *  MERCHANTABILITY AND FITNESS. IN NO EVENT SHALL THE AUTHOR BE LIABLE FOR
 *  ANY SPECIAL, DIRECT, INDIRECT, OR CONSEQUENTIAL DAMAGES OR ANY DAMAGES
 *  WHATSOEVER RESULTING FROM LOSS OF USE, DATA OR PROFITS, WHETHER IN AN
 *  ACTION OF CONTRACT, NEGLIGENCE OR OTHER TORTIOUS ACTION, ARISING OUT OF
 *  OR IN CONNECTION WITH THE USE OR PERFORMANCE OF THIS SOFTWARE.
 *
 */

#include "timing.h"
#include <algorithm>
#include <unordered_map>
#include <utility>
#include "log.h"
#include "util.h"

NEXTPNR_NAMESPACE_BEGIN

static delay_t follow_net(Context *ctx, NetInfo *net, int path_length, delay_t slack);

// Follow a path, returning budget to annotate
static delay_t follow_user_port(Context *ctx, PortRef &user, int path_length, delay_t slack)
{
    delay_t value;
    if (ctx->getPortClock(user.cell, user.port) != IdString()) {
        // At the end of a timing path (arguably, should check setup time
        // here too)
        value = slack / path_length;
    } else {
        // Default to the path ending here, if no further paths found
        value = slack / path_length;
        // Follow outputs of the user
        for (auto port : user.cell->ports) {
            if (port.second.type == PORT_OUT) {
                delay_t comb_delay;
                // Look up delay through this path
                bool is_path = ctx->getCellDelay(user.cell, user.port, port.first, comb_delay);
                if (is_path) {
                    NetInfo *net = port.second.net;
                    if (net) {
                        delay_t path_budget = follow_net(ctx, net, path_length, slack - comb_delay);
                        value = std::min(value, path_budget);
                    }
                }
            }
        }
    }

    if (value < user.budget) {
        user.budget = value;
    }
    return value;
}

static delay_t follow_net(Context *ctx, NetInfo *net, int path_length, delay_t slack)
{
    delay_t net_budget = slack / (path_length + 1);
    for (auto &usr : net->users) {
        net_budget = std::min(net_budget, follow_user_port(ctx, usr, path_length + 1, slack));
    }
    return net_budget;
}

void assign_budget(Context *ctx)
{
    log_break();
    log_info("Annotating ports with timing budgets\n");
    // Clear delays to a very high value first
    delay_t default_slack = delay_t(1.0e12 / ctx->target_freq);
    for (auto &net : ctx->nets) {
        for (auto &usr : net.second->users) {
            usr.budget = default_slack;
        }
    }
    // Go through all clocked drivers and set up paths
    for (auto &cell : ctx->cells) {
        for (auto port : cell.second->ports) {
            if (port.second.type == PORT_OUT) {
                IdString clock_domain = ctx->getPortClock(cell.second.get(), port.first);
                if (clock_domain != IdString()) {
                    delay_t slack = delay_t(1.0e12 / ctx->target_freq); // TODO: clock constraints
                    if (port.second.net)
                        follow_net(ctx, port.second.net, 0, slack);
                }
            }
        }
    }

    // Post-allocation check
    for (auto &net : ctx->nets) {
        for (auto user : net.second->users) {
            if (user.budget < 0)
                log_warning("port %s.%s, connected to net '%s', has negative "
                            "timing budget of %fns\n",
                            user.cell->name.c_str(ctx), user.port.c_str(ctx), net.first.c_str(ctx),
                            ctx->getDelayNS(user.budget));
            if (ctx->verbose)
                log_info("port %s.%s, connected to net '%s', has "
                         "timing budget of %fns\n",
                         user.cell->name.c_str(ctx), user.port.c_str(ctx), net.first.c_str(ctx),
                         ctx->getDelayNS(user.budget));
        }
    }

    log_info("Checksum: 0x%08x\n", ctx->checksum());
}

typedef std::unordered_map<const PortInfo*, delay_t> updates_t;
typedef std::unordered_map<const PortInfo*, delay_t> delays_t;

static delay_t follow_net_update(Context *ctx, NetInfo *net, int path_length, delay_t slack, const delays_t& delays, updates_t& updates);

// Follow a path, returning budget to annotate
static delay_t follow_user_port_update(Context *ctx, PortRef &user, int path_length, delay_t slack, const delays_t& delays, updates_t& updates)
{
    delay_t value;
    if (ctx->getPortClock(user.cell, user.port) != IdString()) {
        // At the end of a timing path (arguably, should check setup time
        // here too)
        value = slack / path_length;
    } else {
        // Default to the path ending here, if no further paths found
        value = slack / path_length;
        // Follow outputs of the user
        for (auto& port : user.cell->ports) {
            if (port.second.type == PORT_OUT) {
                delay_t comb_delay;
                // Look up delay through this path
                bool is_path = ctx->getCellDelay(user.cell, user.port, port.first, comb_delay);
                if (is_path) {
                    NetInfo *net = port.second.net;
                    if (net) {
                        delay_t path_budget = follow_net_update(ctx, net, path_length, slack - comb_delay, delays, updates);
                        value = std::min(value, path_budget);
                    }
                }
            }
        }
    }

    auto ret = updates.emplace(&user.cell->ports.at(user.port), value);
    if (!ret.second && value < ret.first->second) {
        ret.first->second = value;
    }
    return value;
}

static delay_t follow_net_update(Context *ctx, NetInfo *net, int path_length, delay_t slack, const delays_t& delays,updates_t& updates)
{
    delay_t net_budget = slack / (path_length + 1);
    for (auto& usr : net->users) {
        net_budget = std::min(net_budget, follow_user_port_update(ctx, usr, path_length + 1, slack - get_or_default(delays, &usr.cell->ports.at(usr.port), 0.), delays, updates));
    }
    return net_budget;
}

void update_budget(Context *ctx)
{
    delays_t delays;
    updates_t updates;

    // Compute the delay for every pin on every net
    for (auto &n : ctx->nets) {
        auto net = n.second.get();

        int driver_x, driver_y;
        bool driver_gb;
        CellInfo *driver_cell = net->driver.cell;
        if (!driver_cell)
            continue;
        if (driver_cell->bel == BelId())
            continue;
        ctx->estimatePosition(driver_cell->bel, driver_x, driver_y, driver_gb);
        WireId drv_wire = ctx->getWireBelPin(driver_cell->bel, ctx->portPinFromId(net->driver.port));
        if (driver_gb)
            continue;
        for (auto& load : net->users) {
            if (load.cell == nullptr)
                continue;
            CellInfo *load_cell = load.cell;
            if (load_cell->bel == BelId())
                continue;
            WireId user_wire = ctx->getWireBelPin(load_cell->bel, ctx->portPinFromId(load.port));
            delay_t raw_wl = ctx->estimateDelay(drv_wire, user_wire);
            delays.emplace(&load_cell->ports.at(load.port), raw_wl);
        }
    }

    // Go through all clocked drivers and distribute the available path slack evenly into every budget
    for (auto &cell : ctx->cells) {
        for (auto& port : cell.second->ports) {
            if (port.second.type == PORT_OUT) {
                IdString clock_domain = ctx->getPortClock(cell.second.get(), port.first);
                if (clock_domain != IdString()) {
                    if (port.second.net)
                        follow_net_update(ctx, port.second.net, 0, delay_t(1.0e12 / ctx->target_freq) - get_or_default(delays, &port.second, 0.), delays, updates);
                }
            }
        }
    }

    // Update the budgets
    for (auto &net : ctx->nets) {
        for (auto& user : net.second->users) {
            auto pi = &user.cell->ports.at(user.port);
            auto it = updates.find(pi);
            if (it == updates.end()) continue;
            user.budget = delays.at(pi) + it->second;
<<<<<<< HEAD
            // HACK HACK HACK
            if (net.second->driver.port == ctx->id("COUT"))
                user.budget = 0;
            // HACK HACK HACK
=======

>>>>>>> 3eecccc6
            // Post-update check
//            if (user.budget < 0)
//                log_warning("port %s.%s, connected to net '%s', has negative "
//                            "timing budget of %fns\n",
//                            user.cell->name.c_str(ctx), user.port.c_str(ctx), net.first.c_str(ctx),
//                            ctx->getDelayNS(user.budget));
//            if (ctx->verbose)
//                log_info("port %s.%s, connected to net '%s', has "
//                         "timing budget of %fns\n",
//                         user.cell->name.c_str(ctx), user.port.c_str(ctx), net.first.c_str(ctx),
//                         ctx->getDelayNS(user.budget));
        }
    }
}

NEXTPNR_NAMESPACE_END<|MERGE_RESOLUTION|>--- conflicted
+++ resolved
@@ -216,14 +216,12 @@
             auto it = updates.find(pi);
             if (it == updates.end()) continue;
             user.budget = delays.at(pi) + it->second;
-<<<<<<< HEAD
+
             // HACK HACK HACK
             if (net.second->driver.port == ctx->id("COUT"))
                 user.budget = 0;
             // HACK HACK HACK
-=======
-
->>>>>>> 3eecccc6
+
             // Post-update check
 //            if (user.budget < 0)
 //                log_warning("port %s.%s, connected to net '%s', has negative "
