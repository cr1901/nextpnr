/*
 *  nextpnr -- Next Generation Place and Route
 *
 *  Copyright (C) 2018  Clifford Wolf <clifford@symbioticeda.com>
 *
 *  Permission to use, copy, modify, and/or distribute this software for any
 *  purpose with or without fee is hereby granted, provided that the above
 *  copyright notice and this permission notice appear in all copies.
 *
 *  THE SOFTWARE IS PROVIDED "AS IS" AND THE AUTHOR DISCLAIMS ALL WARRANTIES
 *  WITH REGARD TO THIS SOFTWARE INCLUDING ALL IMPLIED WARRANTIES OF
 *  MERCHANTABILITY AND FITNESS. IN NO EVENT SHALL THE AUTHOR BE LIABLE FOR
 *  ANY SPECIAL, DIRECT, INDIRECT, OR CONSEQUENTIAL DAMAGES OR ANY DAMAGES
 *  WHATSOEVER RESULTING FROM LOSS OF USE, DATA OR PROFITS, WHETHER IN AN
 *  ACTION OF CONTRACT, NEGLIGENCE OR OTHER TORTIOUS ACTION, ARISING OUT OF
 *  OR IN CONNECTION WITH THE USE OR PERFORMANCE OF THIS SOFTWARE.
 *
 */

#include <cmath>
#include <queue>

#include "log.h"
#include "router1.h"

namespace {

USING_NEXTPNR_NAMESPACE

struct hash_id_wire
{
    std::size_t operator()(const std::pair<IdString, WireId> &arg) const noexcept
    {
        std::size_t seed = std::hash<IdString>()(arg.first);
        seed ^= std::hash<WireId>()(arg.second) + 0x9e3779b9 + (seed << 6) + (seed >> 2);
        return seed;
    }
};

struct hash_id_pip
{
    std::size_t operator()(const std::pair<IdString, PipId> &arg) const noexcept
    {
        std::size_t seed = std::hash<IdString>()(arg.first);
        seed ^= std::hash<PipId>()(arg.second) + 0x9e3779b9 + (seed << 6) + (seed >> 2);
        return seed;
    }
};

struct QueuedWire
{
    WireId wire;
    PipId pip;

    delay_t delay = 0, togo = 0;
    int randtag = 0;

    struct Greater
    {
        bool operator()(const QueuedWire &lhs, const QueuedWire &rhs) const noexcept
        {
            delay_t l = lhs.delay + lhs.togo, r = rhs.delay + rhs.togo;
            return l == r ? lhs.randtag > rhs.randtag : l > r;
        }
    };
};

struct RipupScoreboard
{
    std::unordered_map<WireId, int> wireScores;
    std::unordered_map<PipId, int> pipScores;
    std::unordered_map<std::pair<IdString, WireId>, int, hash_id_wire> netWireScores;
    std::unordered_map<std::pair<IdString, PipId>, int, hash_id_pip> netPipScores;
};

void ripup_net(Context *ctx, IdString net_name)
{
    if (ctx->debug)
        log("Ripping up all routing for net %s.\n", net_name.c_str(ctx));

    auto net_info = ctx->nets.at(net_name).get();
    std::vector<PipId> pips;
    std::vector<WireId> wires;

    pips.reserve(net_info->wires.size());
    wires.reserve(net_info->wires.size());

    for (auto &it : net_info->wires) {
        if (it.second.pip != PipId())
            pips.push_back(it.second.pip);
        else
            wires.push_back(it.first);
    }

    for (auto pip : pips)
        ctx->unbindPip(pip);

    for (auto wire : wires)
        ctx->unbindWire(wire);

    NPNR_ASSERT(net_info->wires.empty());
}

struct Router
{
    Context *ctx;
    RipupScoreboard scores;
    IdString net_name;

    bool ripup;
    delay_t ripup_penalty;

    std::unordered_set<IdString> rippedNets;
    std::unordered_map<WireId, QueuedWire> visited;
    int visitCnt = 0, revisitCnt = 0, overtimeRevisitCnt = 0;
    bool routedOkay = false;
    delay_t maxDelay = 0.0;
    WireId failedDest;

    void route(const std::unordered_map<WireId, delay_t> &src_wires, WireId dst_wire)
    {
        std::priority_queue<QueuedWire, std::vector<QueuedWire>, QueuedWire::Greater> queue;

        visited.clear();

        for (auto &it : src_wires) {
            QueuedWire qw;
            qw.wire = it.first;
            qw.pip = PipId();
            qw.delay = it.second;
            qw.togo = ctx->estimateDelay(qw.wire, dst_wire);
            qw.randtag = ctx->rng();

            queue.push(qw);
            visited[qw.wire] = qw;
        }

        int thisVisitCnt = 0;
        int thisVisitCntLimit = 0;

        while (!queue.empty() && (thisVisitCntLimit == 0 || thisVisitCnt < thisVisitCntLimit)) {
            QueuedWire qw = queue.top();
            queue.pop();

            if (thisVisitCntLimit == 0 && visited.count(dst_wire))
                thisVisitCntLimit = (thisVisitCnt * 3) / 2;

            for (auto pip : ctx->getPipsDownhill(qw.wire)) {
                delay_t next_delay = qw.delay + ctx->getPipDelay(pip).maxDelay();
                WireId next_wire = ctx->getPipDstWire(pip);
                bool foundRipupNet = false;
                thisVisitCnt++;

                next_delay += ctx->getWireDelay(next_wire).maxDelay();

                if (!ctx->checkWireAvail(next_wire)) {
                    if (!ripup)
                        continue;
                    IdString ripupWireNet = ctx->getConflictingWireNet(next_wire);
                    if (ripupWireNet == net_name || ripupWireNet == IdString())
                        continue;

                    auto it1 = scores.wireScores.find(next_wire);
                    if (it1 != scores.wireScores.end())
                        next_delay += (it1->second * ripup_penalty) / 8;

                    auto it2 = scores.netWireScores.find(std::make_pair(ripupWireNet, next_wire));
                    if (it2 != scores.netWireScores.end())
                        next_delay += it2->second * ripup_penalty;

                    foundRipupNet = true;
                }

                if (!ctx->checkPipAvail(pip)) {
                    if (!ripup)
                        continue;
                    IdString ripupPipNet = ctx->getConflictingPipNet(pip);
                    if (ripupPipNet == net_name || ripupPipNet == IdString())
                        continue;

                    auto it1 = scores.pipScores.find(pip);
                    if (it1 != scores.pipScores.end())
                        next_delay += (it1->second * ripup_penalty) / 8;

                    auto it2 = scores.netPipScores.find(std::make_pair(ripupPipNet, pip));
                    if (it2 != scores.netPipScores.end())
                        next_delay += it2->second * ripup_penalty;

                    foundRipupNet = true;
                }

                if (foundRipupNet)
                    next_delay += ripup_penalty;

                NPNR_ASSERT(next_delay >= 0);

                if (visited.count(next_wire)) {
                    if (visited.at(next_wire).delay <= next_delay + ctx->getDelayEpsilon())
                        continue;
#if 0 // FIXME
                    if (ctx->debug)
                        log("Found better route to %s. Old vs new delay "
                            "estimate: %.3f %.3f\n",
                            ctx->getWireName(next_wire).c_str(),
                            ctx->getDelayNS(visited.at(next_wire).delay),
                            ctx->getDelayNS(next_delay));
#endif
                    if (thisVisitCntLimit == 0)
                        revisitCnt++;
                    else
                        overtimeRevisitCnt++;
                }

                QueuedWire next_qw;
                next_qw.wire = next_wire;
                next_qw.pip = pip;
                next_qw.delay = next_delay;
                next_qw.togo = ctx->estimateDelay(next_wire, dst_wire);
                qw.randtag = ctx->rng();

                visited[next_qw.wire] = next_qw;
                queue.push(next_qw);
            }
        }

        visitCnt += thisVisitCnt;
    }

    Router(Context *ctx, RipupScoreboard &scores, WireId src_wire, WireId dst_wire, bool ripup = false,
           delay_t ripup_penalty = 0)
            : ctx(ctx), scores(scores), ripup(ripup), ripup_penalty(ripup_penalty)
    {
        std::unordered_map<WireId, delay_t> src_wires;
        src_wires[src_wire] = ctx->getWireDelay(src_wire).maxDelay();
        route(src_wires, dst_wire);
        routedOkay = visited.count(dst_wire);

        if (ctx->debug) {
            log("Route (from destination to source):\n");

            WireId cursor = dst_wire;

            while (1) {
                log("  %8.3f %s\n", ctx->getDelayNS(visited[cursor].delay), ctx->getWireName(cursor).c_str(ctx));

                if (cursor == src_wire)
                    break;

                cursor = ctx->getPipSrcWire(visited[cursor].pip);
            }
        }
    }

    Router(Context *ctx, RipupScoreboard &scores, IdString net_name, int user_idx = -1, bool reroute = false, bool ripup = false, delay_t ripup_penalty = 0)
            : ctx(ctx), scores(scores), net_name(net_name), ripup(ripup), ripup_penalty(ripup_penalty)
    {
        auto net_info = ctx->nets.at(net_name).get();

        if (ctx->debug)
            log("Routing net %s.\n", net_name.c_str(ctx));

        if (ctx->debug)
            log("  Source: %s.%s.\n", net_info->driver.cell->name.c_str(ctx), net_info->driver.port.c_str(ctx));

        auto src_bel = net_info->driver.cell->bel;

        if (src_bel == BelId())
            log_error("Source cell %s (%s) is not mapped to a bel.\n", net_info->driver.cell->name.c_str(ctx),
                      net_info->driver.cell->type.c_str(ctx));

        if (ctx->debug)
            log("    Source bel: %s\n", ctx->getBelName(src_bel).c_str(ctx));

        IdString driver_port = net_info->driver.port;

        auto driver_port_it = net_info->driver.cell->pins.find(driver_port);
        if (driver_port_it != net_info->driver.cell->pins.end())
            driver_port = driver_port_it->second;

        auto src_wire = ctx->getWireBelPin(src_bel, ctx->portPinFromId(driver_port));

        if (src_wire == WireId())
            log_error("No wire found for port %s (pin %s) on source cell %s "
                      "(bel %s).\n",
                      net_info->driver.port.c_str(ctx), driver_port.c_str(ctx), net_info->driver.cell->name.c_str(ctx),
                      ctx->getBelName(src_bel).c_str(ctx));

        if (ctx->debug)
            log("    Source wire: %s\n", ctx->getWireName(src_wire).c_str(ctx));

        std::unordered_map<WireId, delay_t> src_wires;
        std::vector<PortRef> users_array;

        if (user_idx < 0) {
            // route all users
            users_array = net_info->users;
            ctx->shuffle(users_array);
        } else {
            // route only the selected user
            users_array.push_back(net_info->users[user_idx]);
        }

        if (reroute) {
            // complete ripup
            ripup_net(ctx, net_name);
            ctx->bindWire(src_wire, net_name, STRENGTH_WEAK);
            src_wires[src_wire] = ctx->getWireDelay(src_wire).maxDelay();
        } else {
            // re-use existing routes as much as possible
            if (net_info->wires.count(src_wire) == 0)
                ctx->bindWire(src_wire, net_name, STRENGTH_WEAK);
            src_wires[src_wire] = ctx->getWireDelay(src_wire).maxDelay();

            for (auto &user_it : net_info->users) {
                auto dst_bel = user_it.cell->bel;

                if (dst_bel == BelId())
                    log_error("Destination cell %s (%s) is not mapped to a bel.\n", user_it.cell->name.c_str(ctx),
                              user_it.cell->type.c_str(ctx));

                if (ctx->debug)
                    log("    Destination bel: %s\n", ctx->getBelName(dst_bel).c_str(ctx));

                IdString user_port = user_it.port;

                auto user_port_it = user_it.cell->pins.find(user_port);

                if (user_port_it != user_it.cell->pins.end())
                    user_port = user_port_it->second;

                auto dst_wire = ctx->getWireBelPin(dst_bel, ctx->portPinFromId(user_port));

                if (dst_wire == WireId())
                    log_error("No wire found for port %s (pin %s) on destination "
                              "cell %s (bel %s).\n",
                              user_it.port.c_str(ctx), user_port.c_str(ctx), user_it.cell->name.c_str(ctx),
                              ctx->getBelName(dst_bel).c_str(ctx));

                std::function<delay_t(WireId)> register_existing_path = [ctx, net_info, &src_wires, &register_existing_path](WireId wire) -> delay_t {
                    auto it = src_wires.find(wire);
                    if (it != src_wires.end())
                        return it->second;

                    PipId pip = net_info->wires.at(wire).pip;
                    delay_t delay = register_existing_path(ctx->getPipSrcWire(pip));
                    delay += ctx->getPipDelay(pip).maxDelay();
                    delay += ctx->getWireDelay(wire).maxDelay();
                    delay -= 2*ctx->getDelayEpsilon();
                    src_wires[wire] = delay;

                    return delay;
                };

                WireId cursor = dst_wire;
                while (src_wires.count(cursor) == 0) {
                    auto it = net_info->wires.find(cursor);
                    if (it == net_info->wires.end())
                        goto check_next_user_for_existing_path;
                    NPNR_ASSERT(it->second.pip != PipId());
                    cursor = ctx->getPipSrcWire(it->second.pip);
                }

                register_existing_path(dst_wire);
        check_next_user_for_existing_path:;
            }

            std::vector<WireId> ripup_wires;
            for (auto &it : net_info->wires)
                if (src_wires.count(it.first) == 0)
                    ripup_wires.push_back(it.first);

            for (auto &it : ripup_wires) {
                if (ctx->debug)
                    log("  Unbind dangling wire for net %s: %s\n",
                        net_name.c_str(ctx), ctx->getWireName(it).c_str(ctx));
                ctx->unbindWire(it);
            }
        }

        for (auto &user_it : users_array) {
            if (ctx->debug)
                log("  Route to: %s.%s.\n", user_it.cell->name.c_str(ctx), user_it.port.c_str(ctx));

            auto dst_bel = user_it.cell->bel;

            if (dst_bel == BelId())
                log_error("Destination cell %s (%s) is not mapped to a bel.\n", user_it.cell->name.c_str(ctx),
                          user_it.cell->type.c_str(ctx));

            if (ctx->debug)
                log("    Destination bel: %s\n", ctx->getBelName(dst_bel).c_str(ctx));

            IdString user_port = user_it.port;

            auto user_port_it = user_it.cell->pins.find(user_port);

            if (user_port_it != user_it.cell->pins.end())
                user_port = user_port_it->second;

            auto dst_wire = ctx->getWireBelPin(dst_bel, ctx->portPinFromId(user_port));

            if (dst_wire == WireId())
                log_error("No wire found for port %s (pin %s) on destination "
                          "cell %s (bel %s).\n",
                          user_it.port.c_str(ctx), user_port.c_str(ctx), user_it.cell->name.c_str(ctx),
                          ctx->getBelName(dst_bel).c_str(ctx));

            if (ctx->debug) {
                log("    Destination wire: %s\n", ctx->getWireName(dst_wire).c_str(ctx));
                log("    Path delay estimate: %.2f\n", float(ctx->estimateDelay(src_wire, dst_wire)));
            }

            route(src_wires, dst_wire);

            if (visited.count(dst_wire) == 0) {
                if (ctx->debug)
                    log("Failed to route %s -> %s.\n", ctx->getWireName(src_wire).c_str(ctx),
                        ctx->getWireName(dst_wire).c_str(ctx));
                else if (ripup)
                    log_info("Failed to route %s -> %s.\n", ctx->getWireName(src_wire).c_str(ctx),
                             ctx->getWireName(dst_wire).c_str(ctx));
                ripup_net(ctx, net_name);
                failedDest = dst_wire;
                return;
            }

            if (ctx->debug)
                log("    Final path delay: %.3f\n", ctx->getDelayNS(visited[dst_wire].delay));
            maxDelay = fmaxf(maxDelay, visited[dst_wire].delay);

            if (ctx->debug)
                log("    Route (from destination to source):\n");

            WireId cursor = dst_wire;

            while (1) {
                if (ctx->debug)
                    log("    %8.3f %s\n", ctx->getDelayNS(visited[cursor].delay), ctx->getWireName(cursor).c_str(ctx));

                if (src_wires.count(cursor))
                    break;

                IdString conflicting_wire_net = ctx->getConflictingWireNet(cursor);

                if (conflicting_wire_net != IdString()) {
                    NPNR_ASSERT(ripup);
                    NPNR_ASSERT(conflicting_wire_net != net_name);

                    ctx->unbindWire(cursor);
                    if (!ctx->checkWireAvail(cursor))
                        ripup_net(ctx, conflicting_wire_net);

                    rippedNets.insert(conflicting_wire_net);
                    scores.wireScores[cursor]++;
                    scores.netWireScores[std::make_pair(net_name, cursor)]++;
                    scores.netWireScores[std::make_pair(conflicting_wire_net, cursor)]++;
                }

                PipId pip = visited[cursor].pip;
                IdString conflicting_pip_net = ctx->getConflictingPipNet(pip);

                if (conflicting_pip_net != IdString()) {
                    NPNR_ASSERT(ripup);
                    NPNR_ASSERT(conflicting_pip_net != net_name);

                    ctx->unbindPip(pip);
                    if (!ctx->checkPipAvail(pip))
                        ripup_net(ctx, conflicting_pip_net);

                    rippedNets.insert(conflicting_pip_net);
                    scores.pipScores[visited[cursor].pip]++;
                    scores.netPipScores[std::make_pair(net_name, visited[cursor].pip)]++;
                    scores.netPipScores[std::make_pair(conflicting_pip_net, visited[cursor].pip)]++;
                }

                ctx->bindPip(visited[cursor].pip, net_name, STRENGTH_WEAK);
                src_wires[cursor] = visited[cursor].delay;
                cursor = ctx->getPipSrcWire(visited[cursor].pip);
            }
        }

        routedOkay = true;
    }
};

struct RouteJob
{
    IdString net;
    int user_idx = -1;
    delay_t slack = 0;
    int randtag = 0;

    struct Greater
    {
        bool operator()(const RouteJob &lhs, const RouteJob &rhs) const noexcept
        {
            return lhs.slack == rhs.slack ? lhs.randtag > rhs.randtag : lhs.slack > rhs.slack;
        }
    };
};

void addFullNetRouteJob(Context *ctx, IdString net_name,
                     std::unordered_map<IdString, std::vector<bool>> &cache,
                     std::priority_queue<RouteJob, std::vector<RouteJob>, RouteJob::Greater> &queue)
{
    NetInfo *net_info = ctx->nets.at(net_name).get();

    if (net_info->driver.cell == nullptr)
        return;

    auto src_bel = net_info->driver.cell->bel;

<<<<<<< HEAD
        ctx->lock();
        for (auto &net_it : ctx->nets) {
            auto net_name = net_it.first;
            auto net_info = net_it.second.get();
=======
    if (src_bel == BelId())
        log_error("Source cell %s (%s) is not mapped to a bel.\n", net_info->driver.cell->name.c_str(ctx),
                  net_info->driver.cell->type.c_str(ctx));
>>>>>>> f438fc61

    IdString driver_port = net_info->driver.port;

    auto driver_port_it = net_info->driver.cell->pins.find(driver_port);
    if (driver_port_it != net_info->driver.cell->pins.end())
        driver_port = driver_port_it->second;

    auto src_wire = ctx->getWireBelPin(src_bel, ctx->portPinFromId(driver_port));

    if (src_wire == WireId())
        log_error("No wire found for port %s (pin %s) on source cell %s "
                  "(bel %s).\n",
                  net_info->driver.port.c_str(ctx), driver_port.c_str(ctx), net_info->driver.cell->name.c_str(ctx),
                  ctx->getBelName(src_bel).c_str(ctx));

    auto &net_cache = cache[net_name];

    if (net_cache.empty())
        net_cache.resize(net_info->users.size());

    RouteJob job;
    job.net = net_name;
    job.user_idx = -1;
    job.slack = 0;
    job.randtag = ctx->rng();

    bool got_slack = false;

    for (int user_idx = 0; user_idx < int(net_info->users.size()); user_idx++)
    {
        if (net_cache[user_idx])
            continue;

        auto &user_info = net_info->users[user_idx];
        auto dst_bel = user_info.cell->bel;

        if (dst_bel == BelId())
            log_error("Destination cell %s (%s) is not mapped to a bel.\n",
                      user_info.cell->name.c_str(ctx), user_info.cell->type.c_str(ctx));

        IdString user_port = user_info.port;

        auto user_port_it = user_info.cell->pins.find(user_port);

        if (user_port_it != user_info.cell->pins.end())
            user_port = user_port_it->second;

        auto dst_wire = ctx->getWireBelPin(dst_bel, ctx->portPinFromId(user_port));

        if (dst_wire == WireId())
            log_error("No wire found for port %s (pin %s) on destination "
                      "cell %s (bel %s).\n",
                      user_info.port.c_str(ctx), user_port.c_str(ctx), user_info.cell->name.c_str(ctx),
                      ctx->getBelName(dst_bel).c_str(ctx));

        if (user_idx == 0)
            job.slack = user_info.budget - ctx->estimateDelay(src_wire, dst_wire);
        else
            job.slack = std::min(job.slack, user_info.budget - ctx->estimateDelay(src_wire, dst_wire));

        WireId cursor = dst_wire;
        while (src_wire != cursor) {
            auto it = net_info->wires.find(cursor);
            if (it == net_info->wires.end()) {
                if (!got_slack)
                    job.slack = user_info.budget - ctx->estimateDelay(src_wire, dst_wire);
                else
                    job.slack = std::min(job.slack, user_info.budget - ctx->estimateDelay(src_wire, dst_wire));
                got_slack = true;
                break;
            }
            NPNR_ASSERT(it->second.pip != PipId());
            cursor = ctx->getPipSrcWire(it->second.pip);
        }
    }

    queue.push(job);

    for (int user_idx = 0; user_idx < int(net_info->users.size()); user_idx++)
        net_cache[user_idx] = true;
}

void addNetRouteJobs(Context *ctx, IdString net_name,
                     std::unordered_map<IdString, std::vector<bool>> &cache,
                     std::priority_queue<RouteJob, std::vector<RouteJob>, RouteJob::Greater> &queue)
{
    NetInfo *net_info = ctx->nets.at(net_name).get();

    if (net_info->driver.cell == nullptr)
        return;

    auto src_bel = net_info->driver.cell->bel;

    if (src_bel == BelId())
        log_error("Source cell %s (%s) is not mapped to a bel.\n", net_info->driver.cell->name.c_str(ctx),
                  net_info->driver.cell->type.c_str(ctx));

    IdString driver_port = net_info->driver.port;

    auto driver_port_it = net_info->driver.cell->pins.find(driver_port);
    if (driver_port_it != net_info->driver.cell->pins.end())
        driver_port = driver_port_it->second;

    auto src_wire = ctx->getWireBelPin(src_bel, ctx->portPinFromId(driver_port));

    if (src_wire == WireId())
        log_error("No wire found for port %s (pin %s) on source cell %s "
                  "(bel %s).\n",
                  net_info->driver.port.c_str(ctx), driver_port.c_str(ctx), net_info->driver.cell->name.c_str(ctx),
                  ctx->getBelName(src_bel).c_str(ctx));

    auto &net_cache = cache[net_name];

    if (net_cache.empty())
        net_cache.resize(net_info->users.size());

    for (int user_idx = 0; user_idx < int(net_info->users.size()); user_idx++)
    {
        if (net_cache[user_idx])
            continue;

        auto &user_info = net_info->users[user_idx];
        auto dst_bel = user_info.cell->bel;

        if (dst_bel == BelId())
            log_error("Destination cell %s (%s) is not mapped to a bel.\n",
                      user_info.cell->name.c_str(ctx), user_info.cell->type.c_str(ctx));

        IdString user_port = user_info.port;

        auto user_port_it = user_info.cell->pins.find(user_port);

        if (user_port_it != user_info.cell->pins.end())
            user_port = user_port_it->second;

        auto dst_wire = ctx->getWireBelPin(dst_bel, ctx->portPinFromId(user_port));

        if (dst_wire == WireId())
            log_error("No wire found for port %s (pin %s) on destination "
                      "cell %s (bel %s).\n",
                      user_info.port.c_str(ctx), user_port.c_str(ctx), user_info.cell->name.c_str(ctx),
                      ctx->getBelName(dst_bel).c_str(ctx));

        WireId cursor = dst_wire;
        while (src_wire != cursor) {
            auto it = net_info->wires.find(cursor);
            if (it == net_info->wires.end()) {
                if (ctx->debug)
                    log("Adding job [%s %d]: %s %s (%s) -> %s %s (%s)\n",
                        net_name.c_str(ctx), user_idx,
                        ctx->getBelName(src_bel).c_str(ctx), driver_port.c_str(ctx),
                        ctx->getWireName(src_wire).c_str(ctx),
                        ctx->getBelName(dst_bel).c_str(ctx), user_port.c_str(ctx),
                        ctx->getWireName(dst_wire).c_str(ctx));
                RouteJob job;
                job.net = net_name;
                job.user_idx = user_idx;
                job.slack = user_info.budget - ctx->estimateDelay(src_wire, dst_wire);
                job.randtag = ctx->rng();
                queue.push(job);
                net_cache[user_idx] = true;
                break;
            }
            NPNR_ASSERT(it->second.pip != PipId());
            cursor = ctx->getPipSrcWire(it->second.pip);
        }
<<<<<<< HEAD
        ctx->unlock();
=======
    }
}
>>>>>>> f438fc61

} // namespace

NEXTPNR_NAMESPACE_BEGIN

bool router1(Context *ctx)
{
    try {
        int totalVisitCnt = 0, totalRevisitCnt = 0, totalOvertimeRevisitCnt = 0;
        delay_t ripup_penalty = ctx->getRipupDelayPenalty();
        RipupScoreboard scores;

        log_break();
        log_info("Routing..\n");

        std::unordered_map<IdString, std::vector<bool>> jobCache;
        std::priority_queue<RouteJob, std::vector<RouteJob>, RouteJob::Greater> jobQueue;

        for (auto &net_it : ctx->nets)
            addNetRouteJobs(ctx, net_it.first, jobCache, jobQueue);

        if (jobQueue.empty()) {
            log_info("found no unrouted source-sink pairs. no routing necessary.\n");
            return true;
        }

        log_info("found %d unrouted source-sink pairs. starting routing procedure.\n", int(jobQueue.size()));

        int iterCnt = 0;

        while (!jobQueue.empty()) {
            if (iterCnt == 200) {
                log_warning("giving up after %d iterations.\n", iterCnt);
                log_info("Checksum: 0x%08x\n", ctx->checksum());
#ifndef NDEBUG
                ctx->check();
#endif
                return false;
            }

            iterCnt++;
            if (ctx->verbose)
                log_info("-- %d --\n", iterCnt);

            int visitCnt = 0, revisitCnt = 0, overtimeRevisitCnt = 0, jobCnt = 0, failedCnt = 0;

            std::unordered_set<IdString> normalRouteNets, ripupQueue;

            if (ctx->verbose || iterCnt == 1)
                log_info("routing queue contains %d jobs.\n", int(jobQueue.size()));

            bool printNets = ctx->verbose && (jobQueue.size() < 10);

            while (!jobQueue.empty()) {
                if(ctx->debug)
                    log("Next job slack: %f\n", double(jobQueue.top().slack));

                auto net_name = jobQueue.top().net;
                auto user_idx = jobQueue.top().user_idx;
                jobQueue.pop();

                if (printNets) {
                    if (user_idx < 0)
                        log_info("  routing all %d users of net %s\n",
                                 int(ctx->nets.at(net_name)->users.size()), net_name.c_str(ctx));
                    else
                        log_info("  routing user %d of net %s\n", user_idx, net_name.c_str(ctx));
                }

                Router router(ctx, scores, net_name, user_idx, false, false);

                jobCnt++;
                visitCnt += router.visitCnt;
                revisitCnt += router.revisitCnt;
                overtimeRevisitCnt += router.overtimeRevisitCnt;

                if (!router.routedOkay) {
                    if (printNets)
                        log_info("    failed to route to %s.\n", ctx->getWireName(router.failedDest).c_str(ctx));
                    ripupQueue.insert(net_name);
                    failedCnt++;
                } else {
                    normalRouteNets.insert(net_name);
                }

<<<<<<< HEAD
                if ((ctx->verbose || iterCnt == 1) && !printNets && (netCnt % 100 == 0)) {
                    log_info("  processed %d nets. (%d routed, %d failed)\n", netCnt, netCnt - int(ripupQueue.size()),
                             int(ripupQueue.size()));
                    ctx->yield();
                }
=======
                if ((ctx->verbose || iterCnt == 1) && !printNets && (jobCnt % 100 == 0))
                    log_info("  processed %d jobs. (%d routed, %d failed)\n", jobCnt, jobCnt - failedCnt, failedCnt);
>>>>>>> f438fc61
            }

            NPNR_ASSERT(jobQueue.empty());
            jobCache.clear();

            if ((ctx->verbose || iterCnt == 1) && (jobCnt % 100 != 0))
                log_info("  processed %d jobs. (%d routed, %d failed)\n", jobCnt, jobCnt - failedCnt, failedCnt);

            if (ctx->verbose)
                log_info("  visited %d PIPs (%.2f%% revisits, %.2f%% overtime "
                         "revisits).\n",
                         visitCnt, (100.0 * revisitCnt) / visitCnt, (100.0 * overtimeRevisitCnt) / visitCnt);

            if (!ripupQueue.empty()) {
                if (ctx->verbose || iterCnt == 1)
                    log_info("failed to route %d nets. re-routing in ripup "
                             "mode.\n",
                             int(ripupQueue.size()));

                printNets = ctx->verbose && (ripupQueue.size() < 10);

                visitCnt = 0;
                revisitCnt = 0;
                overtimeRevisitCnt = 0;
                int netCnt = 0;
                int ripCnt = 0;

                std::vector<IdString> ripupArray(ripupQueue.begin(), ripupQueue.end());
                ctx->sorted_shuffle(ripupArray);

                for (auto net_name : ripupArray) {
                    if (printNets)
                        log_info("  routing net %s. (%d users)\n", net_name.c_str(ctx),
                                 int(ctx->nets.at(net_name)->users.size()));

                    Router router(ctx, scores, net_name, -1, false, true, ripup_penalty);

                    netCnt++;
                    visitCnt += router.visitCnt;
                    revisitCnt += router.revisitCnt;
                    overtimeRevisitCnt += router.overtimeRevisitCnt;

                    if (!router.routedOkay)
                        log_error("Net %s is impossible to route.\n", net_name.c_str(ctx));

                    for (auto it : router.rippedNets)
                        addFullNetRouteJob(ctx, it, jobCache, jobQueue);

                    if (printNets) {
                        if (router.rippedNets.size() < 10) {
                            log_info("    ripped up %d other nets:\n", int(router.rippedNets.size()));
                            for (auto n : router.rippedNets)
                                log_info("      %s (%d users)\n", n.c_str(ctx), int(ctx->nets.at(n)->users.size()));
                        } else {
                            log_info("    ripped up %d other nets.\n", int(router.rippedNets.size()));
                        }
                    }

                    ripCnt += router.rippedNets.size();

                    if ((ctx->verbose || iterCnt == 1) && !printNets && (netCnt % 100 == 0)) {
                        log_info("  routed %d nets, ripped %d nets.\n", netCnt, ripCnt);
                        ctx->yield();
                    }
                }

                if ((ctx->verbose || iterCnt == 1) && (netCnt % 100 != 0))
                    log_info("  routed %d nets, ripped %d nets.\n", netCnt, ripCnt);

                if (ctx->verbose)
                    log_info("  visited %d PIPs (%.2f%% revisits, %.2f%% "
                             "overtime revisits).\n",
                             visitCnt, (100.0 * revisitCnt) / visitCnt, (100.0 * overtimeRevisitCnt) / visitCnt);

                if (ctx->verbose && !jobQueue.empty())
                    log_info("  ripped up %d previously routed nets. continue "
                             "routing.\n",
                             int(jobQueue.size()));
            }

            if (!ctx->verbose)
                log_info("iteration %d: routed %d nets without ripup, routed %d nets with ripup.\n",
                         iterCnt, int(normalRouteNets.size()), int(ripupQueue.size()));


            totalVisitCnt += visitCnt;
            totalRevisitCnt += revisitCnt;
            totalOvertimeRevisitCnt += overtimeRevisitCnt;

            if (iterCnt == 8 || iterCnt == 16 || iterCnt == 32 || iterCnt == 64 || iterCnt == 128)
                ripup_penalty += ctx->getRipupDelayPenalty();

            ctx->yield();
        }

        log_info("routing complete after %d iterations.\n", iterCnt);

        log_info("visited %d PIPs (%.2f%% revisits, %.2f%% "
                 "overtime revisits).\n",
                 totalVisitCnt, (100.0 * totalRevisitCnt) / totalVisitCnt,
                 (100.0 * totalOvertimeRevisitCnt) / totalVisitCnt);

        NPNR_ASSERT(jobQueue.empty());
        jobCache.clear();

        for (auto &net_it : ctx->nets)
            addNetRouteJobs(ctx, net_it.first, jobCache, jobQueue);

#ifndef NDEBUG
        if (!jobQueue.empty()) {
            log_info("Design strangely still contains unrouted source-sink pairs:\n");
            while (!jobQueue.empty()) {
                log_info("  user %d on net %s.\n", jobQueue.top().user_idx, jobQueue.top().net.c_str(ctx));
                jobQueue.pop();
            }
            log_info("Checksum: 0x%08x\n", ctx->checksum());
            ctx->check();
            return false;
        }
#endif

        log_info("Checksum: 0x%08x\n", ctx->checksum());
#ifndef NDEBUG
        ctx->lock();
        ctx->check();
        ctx->unlock();
#endif
        return true;
    } catch (log_execution_error_exception) {
#ifndef NDEBUG
        ctx->lock();
        ctx->check();
        ctx->unlock();
#endif
        return false;
    }
}

bool Context::getActualRouteDelay(WireId src_wire, WireId dst_wire, delay_t &delay)
{
    RipupScoreboard scores;
    Router router(this, scores, src_wire, dst_wire);
    if (router.routedOkay)
        delay = router.visited.at(dst_wire).delay;
    return router.routedOkay;
}

NEXTPNR_NAMESPACE_END<|MERGE_RESOLUTION|>--- conflicted
+++ resolved
@@ -510,16 +510,9 @@
 
     auto src_bel = net_info->driver.cell->bel;
 
-<<<<<<< HEAD
-        ctx->lock();
-        for (auto &net_it : ctx->nets) {
-            auto net_name = net_it.first;
-            auto net_info = net_it.second.get();
-=======
     if (src_bel == BelId())
         log_error("Source cell %s (%s) is not mapped to a bel.\n", net_info->driver.cell->name.c_str(ctx),
                   net_info->driver.cell->type.c_str(ctx));
->>>>>>> f438fc61
 
     IdString driver_port = net_info->driver.port;
 
@@ -686,12 +679,8 @@
             NPNR_ASSERT(it->second.pip != PipId());
             cursor = ctx->getPipSrcWire(it->second.pip);
         }
-<<<<<<< HEAD
-        ctx->unlock();
-=======
     }
 }
->>>>>>> f438fc61
 
 } // namespace
 
@@ -706,6 +695,7 @@
 
         log_break();
         log_info("Routing..\n");
+        ctx->lock();
 
         std::unordered_map<IdString, std::vector<bool>> jobCache;
         std::priority_queue<RouteJob, std::vector<RouteJob>, RouteJob::Greater> jobQueue;
@@ -777,23 +767,19 @@
                     normalRouteNets.insert(net_name);
                 }
 
-<<<<<<< HEAD
-                if ((ctx->verbose || iterCnt == 1) && !printNets && (netCnt % 100 == 0)) {
-                    log_info("  processed %d nets. (%d routed, %d failed)\n", netCnt, netCnt - int(ripupQueue.size()),
-                             int(ripupQueue.size()));
+                if ((ctx->verbose || iterCnt == 1) && !printNets && (jobCnt % 100 == 0)) {
+                    log_info("  processed %d jobs. (%d routed, %d failed)\n", jobCnt, jobCnt - failedCnt, failedCnt);
                     ctx->yield();
                 }
-=======
-                if ((ctx->verbose || iterCnt == 1) && !printNets && (jobCnt % 100 == 0))
-                    log_info("  processed %d jobs. (%d routed, %d failed)\n", jobCnt, jobCnt - failedCnt, failedCnt);
->>>>>>> f438fc61
             }
 
             NPNR_ASSERT(jobQueue.empty());
             jobCache.clear();
 
-            if ((ctx->verbose || iterCnt == 1) && (jobCnt % 100 != 0))
+            if ((ctx->verbose || iterCnt == 1) && (jobCnt % 100 != 0)) {
                 log_info("  processed %d jobs. (%d routed, %d failed)\n", jobCnt, jobCnt - failedCnt, failedCnt);
+                ctx->yield();
+            }
 
             if (ctx->verbose)
                 log_info("  visited %d PIPs (%.2f%% revisits, %.2f%% overtime "
@@ -910,14 +896,12 @@
 
         log_info("Checksum: 0x%08x\n", ctx->checksum());
 #ifndef NDEBUG
-        ctx->lock();
         ctx->check();
         ctx->unlock();
 #endif
         return true;
     } catch (log_execution_error_exception) {
 #ifndef NDEBUG
-        ctx->lock();
         ctx->check();
         ctx->unlock();
 #endif
