--- conflicted
+++ resolved
@@ -40,7 +40,6 @@
             set(DEV_CC_DB ${CMAKE_CURRENT_BINARY_DIR}/ice40/chipdbs/chipdb-${dev}.bin)
             set(DEV_CONSTIDS_INC ${CMAKE_CURRENT_SOURCE_DIR}/ice40/constids.inc)
             set(DEV_GFXH ${CMAKE_CURRENT_SOURCE_DIR}/ice40/gfx.h)
-<<<<<<< HEAD
             add_custom_command(OUTPUT ${DEV_CC_BBA_DB}
                 COMMAND ${PYTHON_EXECUTABLE} ${DB_PY} -p ${DEV_CONSTIDS_INC} -g ${DEV_GFXH} ${OPT_FAST} ${OPT_SLOW} ${DEV_TXT_DB} > ${DEV_CC_BBA_DB}
                 DEPENDS ${DEV_CONSTIDS_INC} ${DEV_GFXH} ${DEV_TXT_DB} ${DB_PY} ${PREV_DEV_CC_BBA_DB}
@@ -49,10 +48,10 @@
                 COMMAND bbasm ${BBASM_ENDIAN_FLAG} ${DEV_CC_BBA_DB} ${DEV_CC_DB}
                 DEPENDS bbasm ${DEV_CC_BBA_DB}
                 )
-=======
+
             if(PREGENERATED_BBA_PATH)
                 add_custom_command(OUTPUT ${DEV_CC_DB}
-                    COMMAND bbasm ${PREGENERATED_BBA_PATH}/chipdb-${dev}.bin ${DEV_CC_DB}
+                    COMMAND bbasm ${BBASM_ENDIAN_FLAG} ${PREGENERATED_BBA_PATH}/chipdb-${dev}.bba ${DEV_CC_DB}
                     )
             else()
                 add_custom_command(OUTPUT ${DEV_CC_BBA_DB}
@@ -60,11 +59,10 @@
                     DEPENDS ${DEV_CONSTIDS_INC} ${DEV_GFXH} ${DEV_TXT_DB} ${DB_PY} ${PREV_DEV_CC_BBA_DB}
                     )
                 add_custom_command(OUTPUT ${DEV_CC_DB}
-                    COMMAND bbasm ${DEV_CC_BBA_DB} ${DEV_CC_DB}
+                    COMMAND bbasm ${BBASM_ENDIAN_FLAG} ${DEV_CC_BBA_DB} ${DEV_CC_DB}
                     DEPENDS bbasm ${DEV_CC_BBA_DB}
                     )
             endif()
->>>>>>> 7cda79f9
             if (SERIALIZE_CHIPDB)
                 set(PREV_DEV_CC_BBA_DB ${DEV_CC_BBA_DB})
             endif()
@@ -96,21 +94,9 @@
             set(DEV_CC_DB ${CMAKE_CURRENT_BINARY_DIR}/ice40/chipdbs/chipdb-${dev}.cc)
             set(DEV_CONSTIDS_INC ${CMAKE_CURRENT_SOURCE_DIR}/ice40/constids.inc)
             set(DEV_GFXH ${CMAKE_CURRENT_SOURCE_DIR}/ice40/gfx.h)
-<<<<<<< HEAD
-            add_custom_command(OUTPUT ${DEV_CC_BBA_DB}
-                COMMAND ${PYTHON_EXECUTABLE} ${DB_PY} -p ${DEV_CONSTIDS_INC} -g ${DEV_GFXH} ${OPT_FAST} ${OPT_SLOW} ${DEV_TXT_DB} > ${DEV_CC_BBA_DB}.new
-                COMMAND mv ${DEV_CC_BBA_DB}.new ${DEV_CC_BBA_DB}
-                DEPENDS ${DEV_CONSTIDS_INC} ${DEV_GFXH} ${DEV_TXT_DB} ${DB_PY} ${PREV_DEV_CC_BBA_DB}
-                )
-            add_custom_command(OUTPUT ${DEV_CC_DB}
-                COMMAND bbasm --c ${BBASM_ENDIAN_FLAG} ${DEV_CC_BBA_DB} ${DEV_CC_DB}.new
-                COMMAND mv ${DEV_CC_DB}.new ${DEV_CC_DB}
-                DEPENDS bbasm ${DEV_CC_BBA_DB}
-                )
-=======
             if(PREGENERATED_BBA_PATH)
                 add_custom_command(OUTPUT ${DEV_CC_DB}
-                    COMMAND bbasm --c ${PREGENERATED_BBA_PATH}/chipdb-${dev}.bba ${DEV_CC_DB}.new
+                    COMMAND bbasm --c ${BBASM_ENDIAN_FLAG} ${PREGENERATED_BBA_PATH}/chipdb-${dev}.bba ${DEV_CC_DB}.new
                     COMMAND mv ${DEV_CC_DB}.new ${DEV_CC_DB}
                     )
             else()
@@ -120,12 +106,11 @@
                     DEPENDS ${DEV_CONSTIDS_INC} ${DEV_GFXH} ${DEV_TXT_DB} ${DB_PY} ${PREV_DEV_CC_BBA_DB}
                     )
                 add_custom_command(OUTPUT ${DEV_CC_DB}
-                    COMMAND bbasm --c ${DEV_CC_BBA_DB} ${DEV_CC_DB}.new
+                    COMMAND bbasm --c ${BBASM_ENDIAN_FLAG} ${DEV_CC_BBA_DB} ${DEV_CC_DB}.new
                     COMMAND mv ${DEV_CC_DB}.new ${DEV_CC_DB}
                     DEPENDS bbasm ${DEV_CC_BBA_DB}
                     )
             endif()
->>>>>>> 7cda79f9
             if (SERIALIZE_CHIPDB)
                 set(PREV_DEV_CC_BBA_DB ${DEV_CC_BBA_DB})
             endif()
